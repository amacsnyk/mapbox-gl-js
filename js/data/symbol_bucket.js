--- conflicted
+++ resolved
@@ -316,18 +316,7 @@
         var icons = resolveIcons(features, this.layoutProperties);
 
         if (icons.length) {
-<<<<<<< HEAD
-            actor.send('get icons', {
-                id: tile.id,
-                icons: icons
-            }, setIcons.bind(this));
-=======
-            actor.send('get icons', {icons: icons}, function(err, newicons) {
-                if (err) return callback(err);
-                this.icons = newicons;
-                callback();
-            }.bind(this));
->>>>>>> 794c1eb3
+            actor.send('get icons', { icons: icons }, setIcons.bind(this));
         } else {
             callback();
         }
